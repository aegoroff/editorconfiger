name: CI

on:
  push:
    branches: [ master ]
  pull_request:
    branches: [ master ]

env:
  CARGO_TERM_COLOR: always

jobs:
  build:

    runs-on: ${{ matrix.os }}
    strategy:
      matrix:
        build: [ linux, macos, windows ]
        include:
          - build: linux
            os: ubuntu-latest
            rust: stable
          - build: macos
            os: macos-latest
            rust: stable
          - build: windows
            os: windows-latest
            rust: stable

    steps:
      - name: Update rust
        run: rustup update
      - uses: actions/checkout@v2
      - name: Build
        run: cargo build --release
      - name: Tests
        run: cargo test --release
<<<<<<< HEAD
      - name: Linter
        run: cargo clippy --release -- -Dwarnings
      - name: Run audit
        uses: actions-rs/audit-check@v1
        with:
          token: ${{ secrets.GITHUB_TOKEN }}
=======
      - name: Run linter
        uses: actions-rs/clippy-check@v1
        with:
          token: ${{ secrets.GITHUB_TOKEN }}
          args: --all-features --release -- -Dwarnings
>>>>>>> 1c98bdfb
<|MERGE_RESOLUTION|>--- conflicted
+++ resolved
@@ -35,17 +35,12 @@
         run: cargo build --release
       - name: Tests
         run: cargo test --release
-<<<<<<< HEAD
-      - name: Linter
-        run: cargo clippy --release -- -Dwarnings
-      - name: Run audit
-        uses: actions-rs/audit-check@v1
-        with:
-          token: ${{ secrets.GITHUB_TOKEN }}
-=======
       - name: Run linter
         uses: actions-rs/clippy-check@v1
         with:
           token: ${{ secrets.GITHUB_TOKEN }}
           args: --all-features --release -- -Dwarnings
->>>>>>> 1c98bdfb
+      - name: Run audit
+        uses: actions-rs/audit-check@v1
+        with:
+          token: ${{ secrets.GITHUB_TOKEN }}