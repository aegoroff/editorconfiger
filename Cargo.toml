[package]
name = "editorconfiger"
version = "0.4.10"
description = "Plain tool to validate and compare .editorconfig files"
authors = ["egoroff <egoroff@gmail.com>"]
keywords = ["editorconfig"]
repository = "https://github.com/aegoroff/editorconfiger"
edition = "2021"
license = "MIT"

# See more keys and their definitions at https://doc.rust-lang.org/cargo/reference/manifest.html

[build-dependencies] # <-- We added this and everything after!
lalrpop = "=0.20.2"

[dependencies]
lalrpop-util  = { version = "=0.20.2", features = ["lexer", "unicode"] }
regex = "=1.10.6"
jwalk = "=0.8.1"
aho-corasick = "=1.1.3"
nom = "=7.1.3"
num_cpus = "=1.16.0"

ansi_term = { version = "=0.12.1", optional = true }
prettytable-rs = { version = "=0.10.0", optional = true }
<<<<<<< HEAD
clap = { version = "=4.5.14", features = ["std", "color", "suggestions", "cargo"], optional = true }
clap_complete = { version = "=4.5.14", optional = true }
=======
clap = { version = "=4.5.15", features = ["std", "color", "suggestions", "cargo"], optional = true }
clap_complete = { version = "=4.5.13", optional = true }
>>>>>>> 837c6dc4

[dev-dependencies]
table-test = "=0.2.1"
rstest = "=0.22.0"

[features]
build-binary = ["clap", "clap_complete", "ansi_term", "prettytable-rs"]

[[bin]]
name = "editorconfiger"
required-features = ["build-binary"]

[profile.release]
lto = true
strip = true
panic = 'abort'

[package.metadata.deb]
assets = [
    ["target/release/editorconfiger", "usr/bin/", "755"],
]

[package.metadata.generate-rpm]
assets = [
    { source = "target/release/editorconfiger", dest = "/usr/bin/editorconfiger", mode = "0755" },
]

[lints.rust]
unsafe_code = "forbid"<|MERGE_RESOLUTION|>--- conflicted
+++ resolved
@@ -23,13 +23,9 @@
 
 ansi_term = { version = "=0.12.1", optional = true }
 prettytable-rs = { version = "=0.10.0", optional = true }
-<<<<<<< HEAD
-clap = { version = "=4.5.14", features = ["std", "color", "suggestions", "cargo"], optional = true }
+clap = { version = "=4.5.15", features = ["std", "color", "suggestions", "cargo"], optional = true }
 clap_complete = { version = "=4.5.14", optional = true }
-=======
-clap = { version = "=4.5.15", features = ["std", "color", "suggestions", "cargo"], optional = true }
-clap_complete = { version = "=4.5.13", optional = true }
->>>>>>> 837c6dc4
+
 
 [dev-dependencies]
 table-test = "=0.2.1"
